--- conflicted
+++ resolved
@@ -20,17 +20,10 @@
 ansi_term = "0.12"
 anyhow = "1.0.31"
 home = "0.5"
-<<<<<<< HEAD
 pbr = "1.1"
-remove_dir_all = "0.8"
-reqwest = { version = "0.11", features = ["blocking", "gzip"]}
-clap = { version = "4.0", features = ["derive", "cargo"] }
-=======
-pbr = "1"
 remove_dir_all = "1"
 reqwest = { version = "0.12", features = ["blocking", "gzip"]}
-structopt = "0.3"
->>>>>>> 6667c290
+clap = { version = "4.0", features = ["derive", "cargo"] }
 tar = "0.4"
 tee = "0.1"
 tempfile = "3"
